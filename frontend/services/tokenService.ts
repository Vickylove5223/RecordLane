--- conflicted
+++ resolved
@@ -1,8 +1,4 @@
-<<<<<<< HEAD
-import { AuthService } from './supabaseService';
-=======
 import { supabase } from '../lib/supabase';
->>>>>>> 49f47776
 import { ErrorHandler } from '../utils/errorHandler';
 
 export interface TokenData {
@@ -167,18 +163,12 @@
 
       console.log('Refreshing access token...');
       
-<<<<<<< HEAD
-      const response = await AuthService.refreshToken({
-        refreshToken: tokenData.refreshToken,
-      });
-=======
       // Supabase handles token refresh automatically
       const { data: { session }, error } = await supabase.auth.refreshSession();
       
       if (error || !session) {
         throw new Error('Failed to refresh session');
       }
->>>>>>> 49f47776
       
       // Store the new tokens
       this.storeTokens({
